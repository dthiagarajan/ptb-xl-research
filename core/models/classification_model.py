--- conflicted
+++ resolved
@@ -139,8 +139,15 @@
         aucs = torch.stack([x['auc'] for x in outputs])
         probs = torch.cat([x['probs'] for x in outputs])
         targets = torch.cat([x['targets'] for x in outputs])
-<<<<<<< HEAD
-=======
+
+        if 'CPU' in self.trainer.accelerator_backend.__class__.__name__:
+            return (
+                losses.mean(),
+                accs.mean(),
+                aucs.mean(),
+                probs,
+                targets
+            )
 
         return (
             all_gather_op(losses).mean(),
@@ -152,7 +159,6 @@
 
     def training_epoch_end(self, outputs):
         loss_mean, acc_mean, auc_mean, probs, targets = self.all_gather_outputs(outputs)
->>>>>>> 620d379e
         (
             f_max,
             _,
